--- conflicted
+++ resolved
@@ -80,7 +80,6 @@
 
           return false;
         }
-<<<<<<< HEAD
 
         return true;
       })
@@ -97,69 +96,32 @@
             .filter(artifact => {
               const createdAt = moment(artifact.created_at);
 
-              if (!createdAt.isBefore(configs.maxAge)) {
-                return false;
+              return createdAt.isBefore(configs.maxAge);
+            })
+            .map(artifact => {
+              if (devEnv) {
+                return new Promise(resolve => {
+                  console.log(
+                    `Recognized development environment, preventing ${artifact.id} from being removed.`
+                  );
+
+                  resolve();
+                });
               }
 
-              if (devEnv) {
-=======
-      );
-
-      return octokit.paginate(workflowRunArtifactsRequest).then(artifacts =>
-        artifacts
-          .filter(artifact => {
-            const createdAt = moment(artifact.created_at);
-
-            return createdAt.isBefore(configs.maxAge);
-          })
-          .map(artifact => {
-            if (devEnv) {
-              return new Promise(resolve => {
-                console.log(
-                  `Recognized development environment, preventing ${artifact.id} from being removed.`
-                );
-
-                resolve();
-              });
-            }
-
-            return octokit.actions
-              .deleteArtifact({
-                ...configs.repoOptions,
-                artifact_id: artifact.id,
-              })
-              .then(() => {
->>>>>>> ff0833c6
-                console.log(
-                  `Recognized development environment, preventing ${artifact.id} from being removed.`
-                );
-<<<<<<< HEAD
-
-                return false;
-              }
-
-              return true;
-            })
-            .map(artifact =>
-              octokit.actions
+              return octokit.actions
                 .deleteArtifact({
                   ...configs.repoOptions,
                   artifact_id: artifact.id,
                 })
                 .then(() => {
                   console.log(
-                    `Successfully removed artifact with id ${artifact.id}.`
+                    `Recognized development environment, preventing ${artifact.id} from being removed.`
                   );
-                })
-            )
+                });
+            })
         );
       });
-=======
-              });
-          })
-      );
-    });
->>>>>>> ff0833c6
 
     return Promise.all(artifactPromises).then(artifactDeletePromises =>
       Promise.all([].concat(...artifactDeletePromises))
